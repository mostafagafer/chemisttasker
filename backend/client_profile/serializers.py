--- conflicted
+++ resolved
@@ -1,9 +1,5 @@
-<<<<<<< HEAD
-# This updates by Smsm new
-=======
 # Now my turn mostafagafer to make an update and you need to fetch it 
 # client_profile/serializers.py
->>>>>>> 023acc22
 from rest_framework import serializers
 from drf_spectacular.utils import extend_schema_field, OpenApiTypes
 from .models import *
